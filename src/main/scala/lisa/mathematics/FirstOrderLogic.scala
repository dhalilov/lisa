--- conflicted
+++ resolved
@@ -70,7 +70,9 @@
     thenHave(thesis) by Restate
   }
 
-<<<<<<< HEAD
+  /**
+   * Theorem -- If `P` and `Q` are equivalent, then `∃(x, P(x))` implies `∃(x, Q(x))`.
+   */
   val substitutionInExistenceQuantifier = Theorem(
     (∃(x, P(x)), ∀(y, P(y) <=> Q(y))) |- ∃(x, Q(x))
   ) {
@@ -85,6 +87,9 @@
     thenHave(thesis) by LeftExists
   }
 
+  /**
+   * Theorem -- If `P` and `Q` are equivalent, then `∃!(x, P(x))` implies `∃!(x, Q(x))`.
+   */
   val substitutionInUniquenessQuantifier = Theorem(
     (∃!(x, P(x)), ∀(y, P(y) <=> Q(y))) |- ∃!(x, Q(x))
   ) {
@@ -104,11 +109,9 @@
     thenHave(thesis) by Restate
   }
 
-=======
   /**
    * Theorem --- Equality relation is transitive.
    */
->>>>>>> 68982902
   val equalityTransitivity = Theorem(
     (x === y) /\ (y === z) |- (x === z)
   ) {
